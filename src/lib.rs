// Copyright 2018 The Exonum Team
//
// Licensed under the Apache License, Version 2.0 (the "License");
// you may not use this file except in compliance with the License.
// You may obtain a copy of the License at
//
//   http://www.apache.org/licenses/LICENSE-2.0
//
// Unless required by applicable law or agreed to in writing, software
// distributed under the License is distributed on an "AS IS" BASIS,
// WITHOUT WARRANTIES OR CONDITIONS OF ANY KIND, either express or implied.
// See the License for the specific language governing permissions and
// limitations under the License.

// FIXME: Sometimes clippy incorrectly calculates lifetimes.
#![cfg_attr(feature = "cargo-clippy", allow(let_and_return))]

#[macro_use]
extern crate display_derive;
#[macro_use]
extern crate enum_primitive_derive;
#[macro_use]
extern crate exonum;
#[macro_use]
extern crate log;
#[macro_use]
extern crate serde_json;

extern crate bodyparser;
extern crate byteorder;
extern crate chrono;
extern crate exonum_time;
extern crate iron;
extern crate num_traits;
extern crate rand;
extern crate router;
extern crate serde;

/// Unique service identifier
pub const CRYPTOOWLS_SERVICE_ID: u16 = 521;
/// Unique service name which will be used in API and configuration
pub const CRYPTOOWLS_SERVICE_NAME: &str = "cryptoowls";

/// Sum to be issued each time
pub const ISSUE_AMOUNT: u64 = 100;

/// Timeout (seconds) before user will be able to issue funds again
pub const ISSUE_TIMEOUT: i64 = 60;

/// Timeout (seconds) before user will be able to breed owl again
pub const BREEDING_TIMEOUT: i64 = 60;

/// Breeding price
pub const BREEDING_PRICE: u64 = 42;

/// Data structures stored in blockchain
pub mod data_layout {

    use chrono::{DateTime, Utc};
    use exonum::crypto::{Hash, PublicKey};

    encoding_struct! {
        /// CryptoOwl. Unique identifier of the owl is a hash of this data structure.
        struct CryptoOwl {
            /// Name (should be unique)
            name: &str,
            /// DNA
            dna: u32,
        }
    }

    encoding_struct! {
        /// Current owl state
        struct CryptoOwlState {
            /// Owl
            owl: CryptoOwl,
            /// Owner
            owner: &PublicKey,
            /// Time of the last breeding
            last_breeding: DateTime<Utc>,
        }
    }

    encoding_struct! {
        /// User
        struct User {
            /// Public key
            public_key: &PublicKey,
            /// Name
            name: &str,
            /// Current balance
            balance: u64,
            /// Reserved money that participate in the auction.
            reserved: u64,
            /// Time of the last issue of funds
            last_fillup: DateTime<Utc>,
        }
    }

    encoding_struct! {
        /// Auction bid
        struct Bid {
            /// Bidder is some participant identified by their public key.
            public_key: &PublicKey,
            /// Value of the bid.
            value: u64,
        }
    }

    encoding_struct! {
        /// Information about auction.
        struct Auction {
            /// Participant selling the item.
            public_key: &PublicKey,
            /// Item with item_id is auctioned.
            owl_id: &Hash,
            /// Start price
            start_price: u64,
            /// Bids are during the `duration` seconds starting from `started_at`.
            /// Type `Duration` is not used because
            /// the trait `exonum::encoding::SegmentField<'_>` is not implemented for `chrono::Duration`
            duration: u64,
        }
    }

    encoding_struct! {
        /// Auction state
        struct AuctionState {
            /// Auction identifier
            id: u64,
            /// Auction information
            auction: Auction,
            /// Start time of the auction.
            started_at: DateTime<Utc>,
            /// Merkle root of history of bids. Last bid wins.
            bidding_merkle_root: &Hash,
            /// If closed => no auctions are accepted.
            closed: bool,
        }
    }
}

/// Database schema
pub mod schema {
    use exonum::storage::{Fork, ListIndex, MapIndex, ProofListIndex, ProofMapIndex, Snapshot,
                          ValueSetIndex};
    use exonum::crypto::{Hash, PublicKey};

    use data_layout::{AuctionState, Bid, CryptoOwlState, User};

    pub struct CryptoOwlsSchema<T> {
        view: T,
    }

    /// Read-only tables
    impl<T> CryptoOwlsSchema<T>
    where
        T: AsRef<Snapshot>,
    {
        pub fn new(view: T) -> Self {
            CryptoOwlsSchema { view }
        }

        /// Users
        pub fn users(&self) -> ProofMapIndex<&T, PublicKey, User> {
            ProofMapIndex::new("cryptoowls.users", &self.view)
        }

        /// Owls and their states (see data_layout::CryptoOwlState)
        pub fn owls_state(&self) -> ProofMapIndex<&T, Hash, CryptoOwlState> {
            ProofMapIndex::new("cryptoowls.owls_state", &self.view)
        }

        /// Owl auctions
        pub fn auctions(&self) -> ProofListIndex<&T, AuctionState> {
            ProofListIndex::new("cryptoowls.auctions", &self.view)
        }

        /// Owl auction bids
        pub fn auction_bids(&self, auction_id: u64) -> ProofListIndex<&T, Bid> {
            ProofListIndex::new_in_family("cryptoowls.auction_bids", &auction_id, &self.view)
        }

        /// Helper table for linking user and his owls
        pub fn user_owls(&self, public_key: &PublicKey) -> ValueSetIndex<&T, Hash> {
            ValueSetIndex::new_in_family("cryptoowls.user_owls", public_key, &self.view)
        }

        /// Helper table for linking user and his auctions
        pub fn user_auctions(&self, public_key: &PublicKey) -> ListIndex<&T, u64> {
            ListIndex::new_in_family("cryptoowls.user_auctions", public_key, &self.view)
        }

        /// Helper table for linking owl and his open auction.
        pub fn owl_auction(&self) -> MapIndex<&T, Hash, u64> {
            MapIndex::new("cryptoowls.owl_auctions", &self.view)
        }

        /// Method to get state hash. Depends on `users`, `owls_state` and `orders` tables.
        pub fn state_hash(&self) -> Vec<Hash> {
            vec![
                self.users().merkle_root(),
                self.owls_state().merkle_root(),
                self.auctions().merkle_root(),
            ]
        }
    }

    /// Mutable accessors for all our tables
    impl<'a> CryptoOwlsSchema<&'a mut Fork> {
        pub fn users_mut(&mut self) -> ProofMapIndex<&mut Fork, PublicKey, User> {
            ProofMapIndex::new("cryptoowls.users", self.view)
        }

        pub fn owls_state_mut(&mut self) -> ProofMapIndex<&mut Fork, Hash, CryptoOwlState> {
            ProofMapIndex::new("cryptoowls.owls_state", self.view)
        }

        pub fn auctions_mut(&mut self) -> ProofListIndex<&mut Fork, AuctionState> {
            ProofListIndex::new("cryptoowls.auctions", self.view)
        }

        pub fn auction_bids_mut(&mut self, auction_id: u64) -> ProofListIndex<&mut Fork, Bid> {
            ProofListIndex::new_in_family("cryptoowls.auction_bids", &auction_id, self.view)
        }

        pub fn user_owls_mut(&mut self, public_key: &PublicKey) -> ValueSetIndex<&mut Fork, Hash> {
            ValueSetIndex::new_in_family("cryptoowls.user_owls", public_key, self.view)
        }

        pub fn user_auctions_mut(&mut self, public_key: &PublicKey) -> ListIndex<&mut Fork, u64> {
            ListIndex::new_in_family("cryptoowls.user_auctions", public_key, self.view)
        }

        pub fn owl_auction_mut(&mut self) -> MapIndex<&mut Fork, Hash, u64> {
            MapIndex::new("cryptoowls.owl_auctions", self.view)
        }
    }
}

/// Module with description of all transactions
pub mod transactions {
    use byteorder::{BigEndian, ReadBytesExt};
    use chrono::{DateTime, Duration, Utc};
    use rand::{IsaacRng, Rng, SeedableRng};
    use rand::distributions::{Sample, Weighted, WeightedChoice};
    use num_traits::ToPrimitive;

    use exonum::crypto::{CryptoHash, Hash, PublicKey};
    use exonum::storage::{Fork, Snapshot};
    use exonum::blockchain::{ExecutionError, ExecutionResult, Schema, Transaction};
    use exonum::messages::Message;
    use exonum_time::TimeSchema;

    use std::io::Cursor;

    use data_layout::{Auction, AuctionState, Bid, CryptoOwl, CryptoOwlState, User};
    use schema;
    use schema::CryptoOwlsSchema;

    use {BREEDING_PRICE, BREEDING_TIMEOUT, CRYPTOOWLS_SERVICE_ID, ISSUE_AMOUNT, ISSUE_TIMEOUT};

    transactions! {
        pub Transactions {
            const SERVICE_ID = CRYPTOOWLS_SERVICE_ID;

            /// Transaction to create a new user
            struct CreateUser {
                /// Public user identifier
                public_key: &PublicKey,
                /// Name
                name: &str,
            }

            /// Transaction to area an owl. A new random owl created if mother and father
            /// are not defined (have zero identifiers).
            struct MakeOwl {
                /// Public user identifier
                public_key: &PublicKey,
                /// Owl name
                name: &str,
                /// Father identifier
                father_id: &Hash,
                /// Mother identifier
                mother_id: &Hash,
                /// Timestamp. Is required to breed owls with the same identifiers.
                seed: DateTime<Utc>,
            }

            /// Transaction to issue funds
            struct Issue {
                /// Public user identifier
                public_key: &PublicKey,
                /// Timestamp. Is required to create transactions owls with the same fields.
                seed: DateTime<Utc>,
            }

            /// Transaction type for adding a new item.
            struct CreateAuction {
                /// Auction information
                auction: Auction,
            }

            struct MakeBid {
                /// Bidder.
                public_key: &PublicKey,
                /// Auction ID where a bid must be made.
                auction_id: u64,
                /// Bid value.
                value: u64,
            }

            /// Check that given auction is closable.
            struct CloseAuction {
                /// Auction to close.
                auction_id: u64,
                //Key of the closing party.
                closing_party: &PublicKey,
                /// Timestamp. Is required to create transactions owls with the same fields.
                seed: DateTime<Utc>,
            }
        }
    }

    impl Transaction for CreateUser {
        fn verify(&self) -> bool {
            self.verify_signature(self.public_key())
        }

        fn execute(&self, fork: &mut Fork) -> ExecutionResult {
            let ts = current_time(fork).unwrap();

            let state_hash = {
                let info_schema = Schema::new(&fork);
                info_schema.state_hash_aggregator().merkle_root()
            };

            let key = self.public_key();
            let mut schema = schema::CryptoOwlsSchema::new(fork);

            // Reject tx if the user with the same public identifier is already exists
            if schema.users().get(key).is_some() {
                Err(ErrorKind::UserAlreadyRegistered)?;
            }

            let user = User::new(key, self.name(), ISSUE_AMOUNT, 0, ts);
            schema.users_mut().put(key, user);

            // New user get 2 random owls
            let starter_pack = vec![
                schema.make_uniq_owl((1, 0), &format!("{}'s Adam", self.name()), &state_hash),
                schema.make_uniq_owl((1, 100_042), &format!("{}'s Eve", self.name()), &key.hash()),
            ];
            schema.refresh_owls(key, starter_pack, ts);
            Ok(())
        }
    }

    impl Transaction for MakeOwl {
        fn verify(&self) -> bool {
            self.verify_signature(self.public_key())
        }

        fn execute(&self, fork: &mut Fork) -> ExecutionResult {
            let ts = current_time(fork).unwrap();

            let state_hash = {
                let info_schema = Schema::new(&fork);
                info_schema.state_hash_aggregator().merkle_root()
            };

            let mut schema = schema::CryptoOwlsSchema::new(fork);

            // Find mother and father.
            // If someone is missed will get None response.
            // Reject transaction if mother or father is not found.
            let parents = [self.mother_id(), self.father_id()]
                .iter()
                .map(|i| schema.owls_state().get(i))
                .collect::<Option<Vec<CryptoOwlState>>>()
                .ok_or_else(|| ErrorKind::OwlNotFound)?;

            let user = schema.users().get(self.public_key()).unwrap();

            // Check if user is owl owner
            if parents.iter().any(|p| p.owner() != user.public_key()) {
                Err(ErrorKind::AccessViolation)?;
            }

            let (mother, father) = (parents[0].owl(), parents[1].owl());
            // Can not use the same owl as mother and father at the same time.
            if mother == father {
                Err(ErrorKind::SelfBreeding)?;
            }

            // User has enough funds for breeding.
            if user.balance() < BREEDING_PRICE {
                Err(ErrorKind::InsufficientFunds)?;
            }

            // Check last breeding time for each owl.
            if parents
                .iter()
                .any(|p| (ts - p.last_breeding()).num_seconds() < BREEDING_TIMEOUT)
            {
                Err(ErrorKind::EarlyBreeding)?;
            }

            // All conditions are fulfilled, start breeding
            let son = schema.make_uniq_owl((father.dna(), mother.dna()), self.name(), &state_hash);
            let owls_to_update = vec![son, mother, father];
            schema.refresh_owls(user.public_key(), owls_to_update, ts);

            schema.decrease_user_balance(&user, BREEDING_PRICE);

            Ok(())
        }
    }

    impl Transaction for Issue {
        fn verify(&self) -> bool {
            self.verify_signature(self.public_key())
        }

        fn execute(&self, fork: &mut Fork) -> ExecutionResult {
            let ts = current_time(fork).unwrap();

            let mut schema = schema::CryptoOwlsSchema::new(fork);
            let key = self.public_key();
            let user = schema.users().get(key).unwrap();

            if (ts - user.last_fillup()).num_seconds() < ISSUE_TIMEOUT {
                // Issue timeout is not expired
                Err(ErrorKind::EarlyIssue)?
            }

            schema.increase_user_balance(&user, ISSUE_AMOUNT, Some(ts));
            Ok(())
        }
    }

    impl Transaction for CreateAuction {
        fn verify(&self) -> bool {
            //self.verify_signature(self.auction().public_key())
            true
        }

        fn execute(&self, fork: &mut Fork) -> ExecutionResult {
            let ts = current_time(fork).unwrap();

            let mut schema = schema::CryptoOwlsSchema::new(fork);
            let auction = self.auction();

            // Reject if such user is not registered.
            let user = schema
                .users()
                .get(auction.public_key())
                .ok_or_else(|| ErrorKind::UserIsNotRegistered)?;

            // Reject if such owl does not exist.
            let owl = schema
                .owls_state()
                .get(auction.owl_id())
                .ok_or_else(|| ErrorKind::OwlNotFound)?;

            // Reject if the user does not own the owl.
            if owl.owner() != user.public_key() {
                Err(ErrorKind::OwlNotOwned)?;
            }

            // Reject if owl is already auctioned.
            if schema.owl_auction().get(auction.owl_id()).is_some() {
                Err(ErrorKind::OwlAlreadyAuctioned)?;
            }

            // Establish a new auction.
            let auction_id = schema.auctions().len();
            let owl_id = *auction.owl_id();
            let user_id = *auction.public_key();
            let state = AuctionState::new(auction_id, auction, ts, &Hash::zero(), false);

            schema.auctions_mut().push(state);
            schema.owl_auction_mut().put(&owl_id, auction_id);
<<<<<<< HEAD
            schema.user_auctions_mut(&user_id).push(auction_id);
=======
            schema.user_auctions_mut(&user.public_key()).push(auction_id);
>>>>>>> 2ad5193f

            Ok(())
        }
    }

    impl Transaction for MakeBid {
        fn verify(&self) -> bool {
            self.verify_signature(self.public_key())
        }

        fn execute(&self, fork: &mut Fork) -> ExecutionResult {
            let mut schema = schema::CryptoOwlsSchema::new(fork);

            // Check if such user is registered.
            let user = schema
                .users()
                .get(self.public_key())
                .ok_or_else(|| ErrorKind::UserIsNotRegistered)?;

            // Check such auction exists.
            let auction_state = schema
                .auctions()
                .get(self.auction_id())
                .ok_or_else(|| ErrorKind::AuctionNotFound)?;

            let auction = auction_state.auction();

            // Check if the auction is open.
            if auction_state.closed() {
                Err(ErrorKind::AuctionClosed)?;
            }

            // Verify the user has enough funds.
            if user.balance() < self.value() {
                Err(ErrorKind::InsufficientFunds)?;
            }

            // Bidding in own auction is prohibited.
            if user.public_key() == auction.public_key() {
                Err(ErrorKind::NoSelfBidding)?;
            }

            // Get the bid to beat and the bidder if any.
            let min_bid = match schema.auction_bids(auction_state.id()).last() {
                Some(bid) => bid.value(),
                None => auction.start_price(),
            };

            // Verify the bid is higher than the min bid.
            if min_bid >= self.value() {
                Err(ErrorKind::BidTooLow)?;
            }

            // Release balance of the previous bidder if any.
            if let Some(b) = schema.auction_bids(auction_state.id()).last() {
                let prev_bid_user = schema.users().get(b.public_key()).unwrap();
                schema.release_user_balance(&prev_bid_user, min_bid);
            }

            // Reserve value in user wallet.
            schema.reserve_user_balance(&user, self.value());

            // Make a bid.
            let bid = Bid::new(self.public_key(), self.value());
            schema.auction_bids_mut(self.auction_id()).push(bid);

            // Refresh the auction state.
            let bids_merkle_root = schema.auction_bids(self.auction_id()).merkle_root();
            schema.auctions_mut().set(
                auction_state.id(),
                AuctionState::new(
                    auction_state.id(),
                    auction,
                    auction_state.started_at(),
                    &bids_merkle_root,
                    auction_state.closed(),
                ),
            );

            Ok(())
        }
    }

    impl CloseAuction {
        fn check_signed_by_validator(&self, snapshot: &Snapshot) -> ExecutionResult {
            let keys = Schema::new(&snapshot).actual_configuration().validator_keys;
            let signed = keys.iter().any(|k| k.service_key == *self.closing_party());
            if !signed {
                Err(ErrorKind::UnauthorizedTransaction)?
            } else {
                Ok(())
            }
        }
    }

    impl Transaction for CloseAuction {
        fn verify(&self) -> bool {
            true
        }

        fn execute(&self, fork: &mut Fork) -> ExecutionResult {
            // Check that the auction is being closed by one of the validator nodes.
            self.check_signed_by_validator(fork.as_ref())?;

            let ts = current_time(fork).unwrap();

            let mut schema = schema::CryptoOwlsSchema::new(fork);

            // Check auction exists.
            let auction_state = schema
                .auctions()
                .get(self.auction_id())
                .ok_or_else(|| ErrorKind::AuctionNotFound)?;

            let auction = auction_state.auction();

            assert!(!auction_state.closed());
            let auction_ends_at = auction_state.ends_at();
            assert!(ts >= auction_ends_at);

            if let Some(winner_bid) = schema.auction_bids(auction_state.id()).last() {
                // Decrease winner balance.
                let user = schema.users().get(winner_bid.public_key()).unwrap();
                schema.confirm_user_bid(&user, winner_bid.value());

                // Increase seller balance.
                let user = schema.users().get(auction.public_key()).unwrap();
                schema.increase_user_balance(&user, winner_bid.value(), None);

                // Change owl owner.
                let owl_state = schema.owls_state().get(auction.owl_id()).unwrap();
                schema.refresh_owls(
                    winner_bid.public_key(),
                    vec![owl_state.owl()],
                    owl_state.last_breeding(),
                );
            };

            schema.owl_auction_mut().remove(auction.owl_id());

            // Close auction
            schema.auctions_mut().set(
                auction_state.id(),
                AuctionState::new(
                    auction_state.id(),
                    auction_state.auction(),
                    auction_state.started_at(),
                    auction_state.bidding_merkle_root(),
                    true,
                ),
            );

            Ok(())
        }
    }

    /// Read-only tables
    impl<T> CryptoOwlsSchema<T>
    where
        T: AsRef<Snapshot>,
    {
        // Method to generate new unique owl
        pub fn make_uniq_owl(&self, genes: (u32, u32), name: &str, hash_seed: &Hash) -> CryptoOwl {
            // Hash is a byte array [u8; 32]. To seed random number generator an array
            // of 32-bit numbers &[u32] is required. So we use `std::io::Cursor` and build
            // a new u32 number of each 4 bytes.

            let hash_seed: &[u8] = hash_seed.as_ref();
            let mut seed = [0u32; 4];
            let mut cursor = Cursor::new(hash_seed);
            for seed in seed.iter_mut().take(4) {
                *seed = cursor.read_u32::<BigEndian>().unwrap();
            }
            let mut rng = IsaacRng::from_seed(&seed);

            // Create a unique owl using infinite loop. Call `break` if resulted owl is unique.
            loop {
                let mut son_dna = 0u32;
                // Checking every bit in parent DNAs
                for i in 0..32 {
                    // Step by all `genes` and set them in accordance with parents genes
                    let mask = 2u32.pow(i);
                    let (fg, mg) = (genes.0 & mask, genes.1 & mask);
                    if fg == mg {
                        // With a probability of 8/10 the child bits will be equal to parents bits
                        // in the case if parents bits are equal.
                        let mut possible_genes = vec![
                            Weighted {
                                weight: 8,
                                item: fg,
                            },
                            Weighted {
                                weight: 2,
                                item: fg ^ mask,
                            },
                        ];

                        let mut choices = WeightedChoice::new(&mut possible_genes);
                        son_dna |= choices.sample(&mut rng);
                    } else if rng.gen() {
                        // If bits are different, the resulting bit will be selected
                        // with probability 1/2.
                        son_dna |= mask;
                    }
                }

                // Create a new owls with given DNA.
                // Break out of the loop if the resulted owl is unique.
                // Otherwise, try again.
                let newborn = CryptoOwl::new(name, son_dna);
                if self.owls_state().get(&newborn.hash()).is_none() {
                    break newborn;
                }
            }
        }
    }

    /// Mutable accessors for all our tables
    impl<'a> CryptoOwlsSchema<&'a mut Fork> {
        /// Helper method to update owl state after breed or create
        pub fn refresh_owls(
            &mut self,
            owner_key: &PublicKey,
            owls: Vec<CryptoOwl>,
            ts: DateTime<Utc>,
        ) {
            for owl in owls {
                self.user_owls_mut(owner_key).insert(owl.hash());
                self.owls_state_mut()
                    .put(&owl.hash(), CryptoOwlState::new(owl, owner_key, ts));
            }
        }

        /// Helper method to increase user balance
        pub fn increase_user_balance(
            &mut self,
            user: &User,
            balance: u64,
            last_fillup: Option<DateTime<Utc>>,
        ) {
            let last_fillup = last_fillup.unwrap_or_else(|| user.last_fillup());
            self.users_mut().put(
                user.public_key(),
                User::new(
                    user.public_key(),
                    user.name(),
                    user.balance() + balance,
                    user.reserved(),
                    last_fillup,
                ),
            );
        }

        /// Helper method to decrease user balance
        pub fn decrease_user_balance(&mut self, user: &User, balance: u64) {
            self.users_mut().put(
                user.public_key(),
                User::new(
                    user.public_key(),
                    user.name(),
                    user.balance() - balance,
                    user.reserved(),
                    user.last_fillup(),
                ),
            );
        }

        /// Helper method to decrease user reserved balance
        pub fn reserve_user_balance(&mut self, user: &User, reserve: u64) {
            self.users_mut().put(
                user.public_key(),
                User::new(
                    user.public_key(),
                    user.name(),
                    user.balance() - reserve,
                    user.reserved() + reserve,
                    user.last_fillup(),
                ),
            );
        }

        /// Helper method to decrease user reserved balance
        pub fn release_user_balance(&mut self, user: &User, reserve: u64) {
            self.users_mut().put(
                user.public_key(),
                User::new(
                    user.public_key(),
                    user.name(),
                    user.balance() + reserve,
                    user.reserved() - reserve,
                    user.last_fillup(),
                ),
            );
        }

        /// Helper method to decrease user bid with value
        pub fn confirm_user_bid(&mut self, user: &User, bid_value: u64) {
            self.users_mut().put(
                user.public_key(),
                User::new(
                    user.public_key(),
                    user.name(),
                    user.balance(),
                    user.reserved() - bid_value,
                    user.last_fillup(),
                ),
            );
        }
    }

    impl AuctionState {
        pub fn ends_at(&self) -> DateTime<Utc> {
            self.started_at() + Duration::seconds(self.auction().duration() as i64)
        }
    }

    // A helper function to get current time from the time oracle
    pub fn current_time(snapshot: &Snapshot) -> Option<DateTime<Utc>> {
        let time_schema = TimeSchema::new(snapshot);
        time_schema.time().get()
    }

    #[derive(Display, Primitive)]
    pub enum ErrorKind {
        #[display(fmt = "Too early for breeding.")]
        EarlyBreeding = 1,
        //
        #[display(fmt = "Too early for balance refill.")]
        EarlyIssue = 2,
        //
        #[display(fmt = "Insufficient funds.")]
        InsufficientFunds = 3,
        //
        #[display(fmt = "Not your property.")]
        AccessViolation = 4,
        //
        #[display(fmt = "You need two different owls.")]
        SelfBreeding = 5,
        //
        #[display(fmt = "User is already registered")]
        UserAlreadyRegistered = 6,
        //
        #[display(fmt = "Participant is not registered")]
        UserIsNotRegistered = 7,
        //
        #[display(fmt = "Owl does not exist")]
        OwlNotFound = 8,
        //
        #[display(fmt = "You do not own of the item")]
        OwlNotOwned = 9,
        //
        #[display(fmt = "Owl is already auctioned")]
        OwlAlreadyAuctioned = 10,
        //
        #[display(fmt = "Auction does not exist")]
        AuctionNotFound = 11,
        //
        #[display(fmt = "Auction is closed")]
        AuctionClosed = 12,
        //
        #[display(fmt = "Bid is below the current highest bid")]
        BidTooLow = 13,
        // CloseAuction may only be performed by the validator nodes.
        #[display(fmt = "Transaction is not authorized.")]
        UnauthorizedTransaction = 14,
        //
        #[display(fmt = "You may not bid on your own item.")]
        NoSelfBidding = 15,
    }

    impl ErrorKind {
        /// Converts error to the raw code
        pub fn as_code(&self) -> u8 {
            self.to_u8().unwrap()
        }
    }

    impl From<ErrorKind> for ExecutionError {
        fn from(e: ErrorKind) -> ExecutionError {
            let err_txt = format!("{}", e);
            ExecutionError::with_description(e.as_code(), err_txt)
        }
    }
}

/// Module with API implementation
mod api {
    use bodyparser;
    use iron::prelude::*;

    use router::Router;

    use exonum::api::{Api, ApiError};
    use exonum::crypto::{Hash, PublicKey};

    use exonum::node::{ApiSender, TransactionSend};
    use exonum::blockchain::{Blockchain, Transaction};

    use schema;
    use data_layout::{AuctionState, Bid, CryptoOwlState, User};
    use transactions::Transactions;

    #[derive(Clone)]
    pub struct CryptoOwlsApi {
        pub channel: ApiSender,
        pub blockchain: Blockchain,
    }

    impl Api for CryptoOwlsApi {
        fn wire(&self, router: &mut Router) {
            let self_ = self.clone();
            let get_user = move |req: &mut Request| {
                let public_key: PublicKey = self_.url_fragment(req, "pub_key")?;
                if let Some(user) = self_.get_user(&public_key) {
                    self_.ok_response(&json!(user))
                } else {
                    self_.not_found_response(&json!("User not found"))
                }
            };

            let self_ = self.clone();
            let get_users = move |_: &mut Request| {
                let users = self_.get_users();
                self_.ok_response(&json!(&users))
            };

            let self_ = self.clone();
            let get_users_auctions = move |req: &mut Request| {
                let public_key: PublicKey = self_.url_fragment(req, "pub_key")?;
                if let Some(orders) = self_.get_users_auctions(&public_key) {
                    self_.ok_response(&json!(orders))
                } else {
                    self_.not_found_response(&json!("User not found"))
                }
            };

            let self_ = self.clone();
            let get_auction_bids = move |req: &mut Request| {
                let auction_id = self_.url_fragment(req, "auction_id")?;
                if let Some(orders) = self_.get_auction_bids(auction_id) {
                    self_.ok_response(&json!(orders))
                } else {
                    self_.not_found_response(&json!("User not found"))
                }
            };

            let self_ = self.clone();
            let get_auctions =
                move |_req: &mut Request| self_.ok_response(&json!(self_.get_auctions()));

            let self_ = self.clone();
            let get_owl = move |req: &mut Request| {
                let owl_hash = self_.url_fragment(req, "owl_hash")?;
                if let Some(owl) = self_.get_owl(&owl_hash) {
                    self_.ok_response(&json!(owl))
                } else {
                    self_.not_found_response(&json!("Owl not found"))
                }
            };

            let self_ = self.clone();
            let get_owls = move |_: &mut Request| {
                let owls = self_.get_owls();
                self_.ok_response(&json!(&owls))
            };

            let self_ = self.clone();
            let get_user_owls = move |req: &mut Request| {
                let public_key: PublicKey = self_.url_fragment(req, "pub_key")?;
                if let Some(orders) = self_.get_user_owls(&public_key) {
                    self_.ok_response(&json!(orders))
                } else {
                    self_.not_found_response(&json!("User not found"))
                }
            };

            let self_ = self.clone();
            let transaction =
                move |req: &mut Request| match req.get::<bodyparser::Struct<Transactions>>() {
                    Ok(Some(transaction)) => {
                        let tx_hash = self_.post_transaction(transaction).map_err(ApiError::from)?;
                        let json = json!({ "tx_hash": tx_hash });
                        self_.ok_response(&json)
                    }
                    Ok(None) => Err(ApiError::BadRequest("Empty request body".into()))?,
                    Err(e) => Err(ApiError::BadRequest(e.to_string()))?,
                };

            // View-only handlers
            router.get("/v1/users", get_users, "get_users");
            router.get("/v1/user/:pub_key", get_user, "get_user");

            router.get(
                "/v1/user/:pub_key/auctions",
                get_users_auctions,
                "get_users_auctions",
            );
            router.get(
                "/v1/auctions/:auction_id",
                get_auction_bids,
                "get_auction_bids",
            );
            router.get("/v1/auctions", get_auctions, "get_auctions");

            router.get("/v1/user/:pub_key/owls", get_user_owls, "get_user_owls");

            router.get("/v1/owl/:owl_hash", get_owl, "get_owl");
            router.get("/v1/owls", get_owls, "get_owls");

            // Transactions
            router.post("/v1/transaction", transaction, "post_transaction");
        }
    }

    impl CryptoOwlsApi {
        /// User profile
        fn get_user(&self, public_key: &PublicKey) -> Option<User> {
            let snapshot = self.blockchain.snapshot();
            let schema = schema::CryptoOwlsSchema::new(snapshot);
            schema.users().get(public_key)
        }

        /// All users
        fn get_users(&self) -> Vec<User> {
            let snapshot = self.blockchain.snapshot();
            let schema = schema::CryptoOwlsSchema::new(snapshot);
            let idx = schema.users();
            let users: Vec<User> = idx.values().collect();
            users
        }

        /// Owl profile
        fn get_owl(&self, owl_id: &Hash) -> Option<CryptoOwlState> {
            let snapshot = self.blockchain.snapshot();
            let schema = schema::CryptoOwlsSchema::new(snapshot);
            schema.owls_state().get(owl_id)
        }

        /// All owls
        fn get_owls(&self) -> Vec<CryptoOwlState> {
            let snapshot = self.blockchain.snapshot();
            let schema = schema::CryptoOwlsSchema::new(snapshot);
            let idx = schema.owls_state();
            let owls: Vec<CryptoOwlState> = idx.values().collect();
            owls
        }

        /// User owls list
        fn get_user_owls(&self, public_key: &PublicKey) -> Option<Vec<CryptoOwlState>> {
            let snapshot = self.blockchain.snapshot();
            let schema = schema::CryptoOwlsSchema::new(snapshot);

            schema.users().get(public_key).and({
                let idx = schema.user_owls(public_key);
                // Attention, iterator type is ValueSetIndexIter<'_, Hash> !!!
                let owls = idx.iter()
                    .map(|h| schema.owls_state().get(&h.1))
                    .collect::<Option<Vec<CryptoOwlState>>>()
                    .or_else(|| Some(Vec::new()));
                owls
            })
        }

        /// Auctions made by user
        fn get_users_auctions(&self, users_key: &PublicKey) -> Option<Vec<AuctionState>> {
            let snapshot = self.blockchain.snapshot();
            let schema = schema::CryptoOwlsSchema::new(snapshot);

            let user = schema.users().get(users_key)?;
            let user_auctions = schema.user_auctions(user.public_key());
            let auctions = user_auctions
                .into_iter()
                .map(|auction_id| schema.auctions().get(auction_id).unwrap())
                .collect();
            Some(auctions)
        }

        fn get_auction_bids(&self, auction_id: u64) -> Option<Vec<Bid>> {
            let snapshot = self.blockchain.snapshot();
            let schema = schema::CryptoOwlsSchema::new(snapshot);

            let auction_state = schema.auctions().get(auction_id)?;
            let auction_bids = schema.auction_bids(auction_state.id());
            let bids = auction_bids.into_iter().collect();
            Some(bids)
        }

        fn get_auctions(&self) -> Vec<AuctionState> {
            let snapshot = self.blockchain.snapshot();
            let schema = schema::CryptoOwlsSchema::new(snapshot);
            let auctions = schema.auctions();
            let auctions = auctions.into_iter().collect::<Vec<_>>();
            auctions
        }

        fn post_transaction(&self, transaction: Transactions) -> Result<Hash, ApiError> {
            let transaction: Box<Transaction> = transaction.into();
            let tx_hash = transaction.hash();
            self.channel.send(transaction)?;
            Ok(tx_hash)
        }
    }
}

/// Collect everything together
pub mod service {
    use iron::Handler;
    use router::Router;

    use exonum::api::Api;
    use exonum::crypto::Hash;
    use exonum::encoding;
    use exonum::storage::Snapshot;
    use exonum::blockchain::{ApiContext, Service, ServiceContext, Transaction, TransactionSet};
    use exonum::helpers::fabric::{Context, ServiceFactory};
    use exonum::messages::RawTransaction;

    use api::CryptoOwlsApi;
    use schema::CryptoOwlsSchema;
    use transactions::{self, CloseAuction, Transactions};

    use CRYPTOOWLS_SERVICE_ID;

    #[derive(Debug, Default)]
    pub struct CryptoOwlsService;

    #[derive(Debug, Default)]
    pub struct CryptoOwlsServiceFactory;

    impl ServiceFactory for CryptoOwlsServiceFactory {
        fn make_service(&mut self, _: &Context) -> Box<Service> {
            Box::new(CryptoOwlsService)
        }
    }

    impl Service for CryptoOwlsService {
        fn service_name(&self) -> &'static str {
            "cryptoowls"
        }

        fn service_id(&self) -> u16 {
            CRYPTOOWLS_SERVICE_ID
        }

        // Method to deserialize transacitons
        fn tx_from_raw(&self, raw: RawTransaction) -> Result<Box<Transaction>, encoding::Error> {
            let tx = Transactions::tx_from_raw(raw)?;
            Ok(tx.into())
        }

        // Tables hashes to be included into blockchain state hash
        fn state_hash(&self, snapshot: &Snapshot) -> Vec<Hash> {
            let schema = CryptoOwlsSchema::new(snapshot);
            schema.state_hash()
        }

        // Check open auctions state after each block's commit
        fn handle_commit(&self, ctx: &ServiceContext) {
            let current_time = if let Some(time) = transactions::current_time(ctx.snapshot()) {
                time
            } else {
                return;
            };

            let schema = CryptoOwlsSchema::new(ctx.snapshot());
            let open_auctions = schema.owl_auction();
            // Check open auctions
            open_auctions.into_iter().for_each(|(_, auction_id)| {
                let auction_state = schema.auctions().get(auction_id).unwrap();
                let (closing_party, sec_key) = (*ctx.public_key(), ctx.secret_key().clone());
                if auction_state.ends_at() <= current_time {
                    let tx = CloseAuction::new(auction_id, &closing_party, current_time, &sec_key);
                    if let Err(e) = ctx.transaction_sender().send(tx.into()) {
                        error!(
                            "Unable to send `CloseAuction` transaction, an error occurred. {}",
                            e
                        );
                    }
                }
            });
        }

        // Handling requests to a node
        fn public_api_handler(&self, ctx: &ApiContext) -> Option<Box<Handler>> {
            let mut router = Router::new();
            let api = CryptoOwlsApi {
                channel: ctx.node_channel().clone(),
                blockchain: ctx.blockchain().clone(),
            };
            api.wire(&mut router);
            Some(Box::new(router))
        }
    }
}<|MERGE_RESOLUTION|>--- conflicted
+++ resolved
@@ -481,11 +481,7 @@
 
             schema.auctions_mut().push(state);
             schema.owl_auction_mut().put(&owl_id, auction_id);
-<<<<<<< HEAD
-            schema.user_auctions_mut(&user_id).push(auction_id);
-=======
             schema.user_auctions_mut(&user.public_key()).push(auction_id);
->>>>>>> 2ad5193f
 
             Ok(())
         }
